--- conflicted
+++ resolved
@@ -9,13 +9,8 @@
 from torch.optim.lr_scheduler import _LRScheduler
 from tqdm import trange
 
-<<<<<<< HEAD
 from chemprop.data import MoleculeDataset, propagate_labels
-from chemprop.nn_utils import compute_gnorm, compute_pnorm, NoamLR
-=======
-from chemprop.data import MoleculeDataset
 from chemprop.nn_utils import compute_gnorm, compute_pnorm, compute_similarities_and_targets, NoamLR
->>>>>>> 3c334a78
 
 
 def train(model: nn.Module,
@@ -27,7 +22,7 @@
           n_iter: int = 0,
           logger: logging.Logger = None,
           writer: SummaryWriter = None,
-          transductive_data = None) -> int:
+          transductive_data: MoleculeDataset = None) -> int:
     """
     Trains a model for an epoch.
 
@@ -40,6 +35,7 @@
     :param n_iter: The number of iterations (training examples) trained on so far.
     :param logger: A logger for printing intermediate results.
     :param writer: A tensorboardX SummaryWriter.
+    :param transductive_data: Test data for transductive learning.
     :return: The total number of iterations (training examples) trained on so far.
     """
     debug = logger.debug if logger is not None else print
@@ -92,7 +88,7 @@
         # Prepare batch
         if i + args.batch_size > len(data):
             break
-        mol_batch = MoleculeDataset(data.data[i:i + args.batch_size])
+        mol_batch = MoleculeDataset(data[i:i + args.batch_size])
         smiles_batch, features_batch, target_batch = mol_batch.smiles(), mol_batch.features(), mol_batch.targets()
         weights_batch = weights[i:i + args.batch_size]
         batch = smiles_batch
@@ -111,9 +107,6 @@
             targets = targets.long()
             loss = torch.cat([loss_func(preds[:, target_index, :], targets[:, target_index]).unsqueeze(1) for target_index in range(preds.size(1))], dim=1) * mask
         else:
-<<<<<<< HEAD
-            loss = loss_func(preds, targets) * weights_batch * mask
-=======
             if args.similarity_network:
                 preds, targets = compute_similarities_and_targets(preds, targets, args)
 
@@ -121,8 +114,7 @@
                 if args.cuda:
                     class_weights, mask = mask.cuda(), class_weights.cuda()
 
-            loss = loss_func(preds, targets) * class_weights * mask
->>>>>>> 3c334a78
+            loss = loss_func(preds, targets) * weights_batch * mask
         loss = loss.sum() / mask.sum()
 
         loss_sum += loss.item()
